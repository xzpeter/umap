--- conflicted
+++ resolved
@@ -37,13 +37,9 @@
   return s_fault_monitor_manager_instance;
 }
 
-<<<<<<< HEAD
 void
 RegionManager::addRegion(Store* store, char* region, uint64_t region_size, char* mmap_region, uint64_t mmap_region_size)
 {
-=======
-void RegionManager::addRegion(Store* store, char* region, uint64_t region_size, char* mmap_region, uint64_t mmap_region_size) {
->>>>>>> 8d733f0f
   UMAP_LOG(Debug,
       "store: " << store
       << ", region: " << (void*)region
